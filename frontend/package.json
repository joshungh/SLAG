{
  "name": "frontend",
  "version": "0.1.0",
  "private": true,
  "scripts": {
    "dev": "next dev",
    "build": "next build",
    "start": "next start",
    "lint": "next lint"
  },
  "dependencies": {
    "@aws-sdk/client-cloudwatch-logs": "^3.714.0",
    "@emotion/react": "^11.14.0",
    "@emotion/styled": "^11.14.0",
    "@mui/material": "^6.3.1",
    "@radix-ui/react-switch": "^1.1.2",
    "@react-spring/web": "^9.7.5",
    "@solana/web3.js": "^1.98.0",
    "framer-motion": "^11.16.1",
    "jose": "^5.9.6",
    "jsonwebtoken": "^9.0.2",
    "lucide-react": "^0.468.0",
    "next": "15.1.1",
<<<<<<< HEAD
    "react": "^19.0.0",
    "react-dom": "^19.0.0"
=======
    "react": "^18.2.0",
    "react-dom": "^18.2.0",
    "sonner": "^1.7.1"
>>>>>>> b1962a58
  },
  "devDependencies": {
    "@eslint/eslintrc": "^3",
    "@types/jsonwebtoken": "^9.0.7",
    "@types/node": "^20",
    "@types/react": "^19",
    "@types/react-dom": "^19",
    "eslint": "^9",
    "eslint-config-next": "15.1.1",
    "postcss": "^8",
    "tailwindcss": "^3.4.1",
    "typescript": "^5"
  }
}<|MERGE_RESOLUTION|>--- conflicted
+++ resolved
@@ -21,21 +21,16 @@
     "jsonwebtoken": "^9.0.2",
     "lucide-react": "^0.468.0",
     "next": "15.1.1",
-<<<<<<< HEAD
-    "react": "^19.0.0",
-    "react-dom": "^19.0.0"
-=======
     "react": "^18.2.0",
     "react-dom": "^18.2.0",
     "sonner": "^1.7.1"
->>>>>>> b1962a58
   },
   "devDependencies": {
     "@eslint/eslintrc": "^3",
     "@types/jsonwebtoken": "^9.0.7",
     "@types/node": "^20",
-    "@types/react": "^19",
-    "@types/react-dom": "^19",
+    "@types/react": "^18",
+    "@types/react-dom": "^18",
     "eslint": "^9",
     "eslint-config-next": "15.1.1",
     "postcss": "^8",
